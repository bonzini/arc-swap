--- conflicted
+++ resolved
@@ -23,15 +23,14 @@
 version-sync = "~0.5"
 
 [[bench]]
+name = "atomics"
+path = "benches/atomics.rs"
+
+[[bench]]
+name = "background"
+path = "benches/background.rs"
+
+[[bench]]
 name = "int-access"
 path = "benches/int-access.rs"
-harness = false
-
-[[bench]]
-<<<<<<< HEAD
-name = "background"
-path = "benches/background.rs"
-=======
-name = "atomics"
-path = "benches/atomics.rs"
->>>>>>> 17550feb
+harness = false